--- conflicted
+++ resolved
@@ -1518,57 +1518,14 @@
             'ub_tp_comm_overlap': ub_tp_comm_overlap,
         }
 
-<<<<<<< HEAD
-        # populate the transformer config dict
-        for field in fields(TransformerConfig):
-            # config mapping has priority
-            if field.name in config_mapping:
-                transformer_config_dict[field.name] = config_mapping[field.name]
-            # then config
-            elif field.name in cfg:
-                transformer_config_dict[field.name] = cfg[field.name]
-            # then model parallel config
-            elif field in fields(model_parallel_config):
-                transformer_config_dict[field.name] = getattr(model_parallel_config, field.name)
-            else:
-                logging.warning(
-                    f"The model: {self} does not have field.name: {field.name} in its cfg. "
-                    f"Add this key to cfg or config_mapping to make to make it configurable."
-                )
-
-        transformer_config = TransformerConfig(**transformer_config_dict)
+        transformer_config = super().build_transformer_config()
+
+        for key, value in model_specific_configs.items():
+            setattr(transformer_config, key, value)
 
         # pass mcore customization configs directly to mcore
         mcore_customization_config_dict = self.cfg.get('mcore_customization_config', {})
         for key, value in mcore_customization_config_dict.items():
             setattr(transformer_config, key, value)
 
-        return transformer_config
-
-    def _wrap_model_for_O2(self):
-        """ Wraps self.model in a float16 wrapper if the model is using megatron amp O2.
-            Args:
-                model: The model to wrap. Can be a list of modules or a single module.
-            Returns:
-                The wrapped model. Returns a list of wrapped modules or a single wrapped module.
-        """
-        Float16Wrapper = MCoreFloat16Module if self.mcore_gpt else Float16Module
-
-        nemo_args = {
-            'config': self.model_parallel_config,
-            'precision': self.cfg.precision,
-            'share_token_embeddings': self.cfg.get('share_embeddings_and_output_weights', True),
-        }
-        mcore_args = {
-            'config': self.transformer_config,
-        }
-
-        args = mcore_args if self.mcore_gpt else nemo_args
-=======
-        transformer_config = super().build_transformer_config()
->>>>>>> 58a277a5
-
-        for key, value in model_specific_configs.items():
-            setattr(transformer_config, key, value)
-
         return transformer_config